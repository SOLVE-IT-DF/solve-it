--- conflicted
+++ resolved
@@ -67,20 +67,14 @@
 
     {"name":"Extract artifacts, or content of specific types",
     "description": "Process data to extract artifacts or stored content of specific types.",
-    "techniques": ["T1071", "T1100", "T1099", "T1052", "T1053", "T1056", "T1120"]
+    "techniques": ["T1071", "T1076", "T1100", "T1099", "T1052", "T1053", "T1056", "T1120"]
     },
 
-<<<<<<< HEAD
-    {"name":"Examine data at the file-level",
-    "description": "todo",
-    "techniques": ["T1021", "T1076", "T1079", "T1082", "T1081", "T1100", "T1080", "T1099", "T1106", "T1071"]
-=======
     {"name":"Locate potentially relevant content",
     "description": "Attempt to find digital artifacts relevant to the investigation.",
     "techniques": ["T1051", "T1050", "T1049",
                      "T1118", "T1086",
                      "T1121", "T1122", "T1123", "T1124", "T1125"]
->>>>>>> 90182fcb
     },
 
 
