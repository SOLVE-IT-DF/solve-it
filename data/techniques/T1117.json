--- conflicted
+++ resolved
@@ -6,12 +6,7 @@
     "details": "",
     "subtechniques": [],
     "examples":  [],
-<<<<<<< HEAD
     "weaknesses": ["W1148","W1149", "W1150","W1266"],
-    "CASE_output_classes" : [],
-=======
-    "weaknesses": ["W1149", "W1150"],
     "CASE_output_classes" : ["core:startTime", "core:endTime", "core:confidence"],
->>>>>>> 821f251f
     "references": []
 }